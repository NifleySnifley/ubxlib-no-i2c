/*
 * Copyright 2020 u-blox
 *
 * Licensed under the Apache License, Version 2.0 (the "License");
 * you may not use this file except in compliance with the License.
 * You may obtain a copy of the License at
 *
 *  http://www.apache.org/licenses/LICENSE-2.0
 *
 * Unless required by applicable law or agreed to in writing, software
 * distributed under the License is distributed on an "AS IS" BASIS,
 * WITHOUT WARRANTIES OR CONDITIONS OF ANY KIND, either express or implied.
 * See the License for the specific language governing permissions and
 * limitations under the License.
 */

/* Only #includes of u_* and the C standard library are allowed here,
 * no platform stuff and no OS stuff.  Anything required from
 * the platform/OS must be brought in through u_port* to maintain
 * portability.
 */

/** @file
 * @brief Test for the network API: these should pass on all platforms
 * that include the appropriate communications hardware, i.e. at least
 * one of cellular or short range.  These tests use the sockets API to
 * prove that communication is possible over the network that has
 * been brought into existence.
 * IMPORTANT: see notes in u_cfg_test_platform_specific.h for the
 * naming rules that must be followed when using the U_PORT_TEST_FUNCTION()
 * macro.
 */

#ifdef U_CFG_OVERRIDE
# include "u_cfg_override.h" // For a customer's configuration override
#endif

#include "stddef.h"    // NULL, size_t etc.
#include "stdint.h"    // int32_t etc.
#include "stdbool.h"
#include "string.h"    // memset(), strcmp()
#include "ctype.h"     // isprint()

#include "u_cfg_sw.h"
//lint -efile(766, u_cfg_os_platform_specific.h)
// Suppress header file not used: one of the defines
// in it (U_CFG_OS_CLIB_LEAKS) is.
#include "u_cfg_os_platform_specific.h"  // For #define U_CFG_OS_CLIB_LEAKS
#include "u_cfg_app_platform_specific.h"
#include "u_cfg_test_platform_specific.h"

#include "u_error_common.h"

#include "u_port.h"
#include "u_port_debug.h"
#include "u_port_os.h"

#ifdef U_CFG_TEST_CELL_MODULE_TYPE
#include "u_cell_module_type.h"
#include "u_cell_test_cfg.h" // For the cellular test macros
#endif

#if defined(U_BLE_TEST_CFG_REMOTE_SPS_CENTRAL) || defined(U_BLE_TEST_CFG_REMOTE_SPS_PERIPHERAL)
#include "u_ble_sps.h"
#include "u_error_common.h"
#endif

#include "u_network.h"
#include "u_network_test_shared_cfg.h"

#include "u_sock.h"                  // In order to prove that we can do something
#include "u_sock_test_shared_cfg.h"  // with an "up" network that can support sockets

#include "u_location.h"                  // In order to prove that we can do something
#include "u_location_test_shared_cfg.h"  // with an "up" network that supports location

/* ----------------------------------------------------------------
 * COMPILE-TIME MACROS
 * -------------------------------------------------------------- */

/* ----------------------------------------------------------------
 * TYPES
 * -------------------------------------------------------------- */

/* ----------------------------------------------------------------
 * VARIABLES
 * -------------------------------------------------------------- */

/** An echo test string.
 */
static const char gTestString[] = "Hello from u-blox.";

//lint -esym(843, gSystemHeapLost) Suppress could be declared as const, which will be the
// case if U_CFG_OS_CLIB_LEAKS is not defined.
/** For tracking heap lost to memory  lost by the C library.
 */
static size_t gSystemHeapLost = 0;

/** One of the macro U_BLE_TEST_CFG_REMOTE_SPS_CENTRAL or U_BLE_TEST_CFG_REMOTE_SPS_PERIPHERAL
 * should be set to the address of the BLE test peer WITHOUT quotation marks, e.g.
 * U_BLE_TEST_CFG_REMOTE_SPS_CENTRAL=2462ABB6CC42p.  If none of the macros are
 * defined then no network test of BLE will be run.
 */
#ifdef U_BLE_TEST_CFG_REMOTE_SPS_PERIPHERAL
static const char gRemoteSpsAddress[] =
    U_PORT_STRINGIFY_QUOTED(U_BLE_TEST_CFG_REMOTE_SPS_PERIPHERAL);
#else
#ifdef U_BLE_TEST_CFG_REMOTE_SPS_CENTRAL
static const char gRemoteSpsAddress[] =
    U_PORT_STRINGIFY_QUOTED(U_BLE_TEST_CFG_REMOTE_SPS_CENTRAL);
#endif
#endif
#if defined(U_BLE_TEST_CFG_REMOTE_SPS_CENTRAL) || defined(U_BLE_TEST_CFG_REMOTE_SPS_PERIPHERAL)
#define U_BLE_TEST_TEST_DATA_LOOPS 2
static const char gTestData[] =  "_____0000:0123456789012345678901234567890123456789"
                                 "01234567890123456789012345678901234567890123456789"
                                 "_____0001:0123456789012345678901234567890123456789"
                                 "01234567890123456789012345678901234567890123456789"
                                 "_____0002:0123456789012345678901234567890123456789"
                                 "01234567890123456789012345678901234567890123456789"
                                 "_____0003:0123456789012345678901234567890123456789"
                                 "01234567890123456789012345678901234567890123456789"
                                 "_____0004:0123456789012345678901234567890123456789"
                                 "01234567890123456789012345678901234567890123456789"
                                 "_____0005:0123456789012345678901234567890123456789"
                                 "01234567890123456789012345678901234567890123456789"
                                 "_____0006:0123456789012345678901234567890123456789"
                                 "01234567890123456789012345678901234567890123456789"
                                 "_____0007:0123456789012345678901234567890123456789"
                                 "01234567890123456789012345678901234567890123456789"
                                 "_____0008:0123456789012345678901234567890123456789"
                                 "01234567890123456789012345678901234567890123456789"
                                 "_____0009:0123456789012345678901234567890123456789"
                                 "01234567890123456789012345678901234567890123456789"
                                 "abcdefg";
// Make sure the test data is not a multiple of the MTU
// so we test packets smaller than MTU as well as MTU sized packets


static volatile int32_t gConnHandle;
static volatile int32_t gBytesReceived;
static volatile int32_t gErrors = 0;
static const int32_t gTotalBytes = (sizeof gTestData - 1) * U_BLE_TEST_TEST_DATA_LOOPS;
static volatile int32_t gBytesSent;
static volatile int32_t gChannel;
static volatile uDeviceHandle_t gBleHandle;
static uPortSemaphoreHandle_t gBleConnectionSem = NULL;
#endif

/** Used for keepGoingCallback() timeout.
 */
static int64_t gStopTimeMs;

/** Keep track of the current network handle so that the
 * keepGoingCallback() can check it.
 */
//lint -esym(844, gDevHandle)
static uDeviceHandle_t gDevHandle = NULL;

/* ----------------------------------------------------------------
 * STATIC FUNCTIONS
 * -------------------------------------------------------------- */

#if defined(U_BLE_TEST_CFG_REMOTE_SPS_CENTRAL) || defined(U_BLE_TEST_CFG_REMOTE_SPS_PERIPHERAL)

/** Print text from a buffer and wrap when end is reached
 *
 * @param pBuffer         the buffer to print from.
 * @param bufLength       the length of the buffer to print from.
 * @param startIndex      the starting index in the buffer to print.
 * @param printLength     the number of charcters to print from the buffer.
 */
static void wrapPrint(const char *pBuffer, size_t bufLength,
                      uint32_t startIndex, uint32_t printLength)
{
    for (size_t x = 0; x < printLength; x++) {
        char c = pBuffer[(startIndex + x) % bufLength];
        if (!isprint((int32_t) c)) {
            // Print the hex
            uPortLog("[%02x]", c);
        } else {
            // Print the ASCII character
            uPortLog("%c", c);
        }
    }
    uPortLog("\n");
}

static void sendBleSps(uDeviceHandle_t devHandle)
{
    uint32_t tries = 0;
    int32_t testDataOffset = 0;
    uPortLog("U_NETWORK_TEST: Sending data on channel %d...\n", gChannel);
    while ((tries++ < 15) && (gBytesSent < gTotalBytes)) {
        // -1 to omit gTestData string terminator
        int32_t bytesSentNow =
            uBleSpsSend(devHandle, gChannel, gTestData + testDataOffset, sizeof gTestData - 1 - testDataOffset);

        if (bytesSentNow >= 0) {
            gBytesSent += bytesSentNow;
            testDataOffset += bytesSentNow;
            if (testDataOffset >= sizeof gTestData - 1) {
                testDataOffset -= sizeof gTestData - 1;
            }
        } else {
            uPortLog("U_NETWORK_TEST: Error sending Data!!\n");
        }
        uPortLog("U_NETWORK_TEST: %d byte(s) sent.\n", gBytesSent);

        // Make room for context switch letting receive event process
        uPortTaskBlock(U_CFG_OS_YIELD_MS);
    }
    if (gBytesSent < gTotalBytes) {
        uPortLog("U_NETWORK_TEST: %d byte(s) were not sent.\n", gTotalBytes - gBytesSent);
    }
}

//lint -e{818} Suppress 'pData' could be declared as const:
// need to follow function signature
static void bleSpsCallback(int32_t channel, void *pParameters)
{
    char buffer[100];
    int32_t length;
#if U_CFG_OS_CLIB_LEAKS
    // Calling C library functions from new tasks will
    // allocate additional memory which, depending
    // on the OS/system, may not be recovered;
    // take account of that here.
    int32_t heapClibLoss = uPortGetHeapFree();
#endif
    (void)pParameters;

    U_PORT_TEST_ASSERT(channel == gChannel);

    do {
<<<<<<< HEAD
        length = uBleSpsReceive(gBleHandle, channel, buffer, sizeof buffer);
=======
        length = uBleDataReceive(gBleHandle, channel, buffer, sizeof(buffer));
>>>>>>> 1963102b
        if (length > 0) {
            int32_t previousBytesReceived = gBytesReceived;
            int32_t errorStartByte = -1;

            // Compare the data with the expected data
            for (int32_t x = 0; (x < length); x++) {
                int32_t index = gBytesReceived % (sizeof(gTestData) - 1);
                if (gTestData[index] != buffer[x]) {
                    if (errorStartByte < 0) {
                        errorStartByte = x;
                    }
                    gErrors++;
                }
                gBytesReceived++;
            }

            uPortLog("U_NETWORK_TEST: received %d bytes (total %d with %d errors).\n",
                     length, gBytesReceived, gErrors);
            if (errorStartByte >= 0) {
                uPortLog("U_NETWORK_TEST: expected:\n");
                wrapPrint(gTestData, sizeof(gTestData) - 1, previousBytesReceived, errorStartByte + 1);
                uPortLog("U_NETWORK_TEST: got:\n");
                wrapPrint(buffer, sizeof(buffer), 0, errorStartByte + 1);
            }
        }
    } while (length > 0);
#if U_CFG_OS_CLIB_LEAKS
    // Take account of any heap lost through the
    // library calls
    gSystemHeapLost += (size_t) (unsigned) (heapClibLoss - uPortGetHeapFree());
#endif
}

static void connectionCallback(int32_t connHandle, char *address, int32_t type,
                               int32_t channel, int32_t mtu, void *pParameters)
{
#if U_CFG_OS_CLIB_LEAKS
    int32_t heapClibLoss;
#endif

    (void)address;
    (void)mtu;
    (void)pParameters;

#if U_CFG_OS_CLIB_LEAKS
    // Calling C library functions from new tasks will
    // allocate additional memory which, depending
    // on the OS/system, may not be recovered;
    // take account of that here.
    heapClibLoss = uPortGetHeapFree();
#endif

    if (type == 0) {
        gConnHandle = connHandle;
        gChannel = channel;
        uPortLog("U_NETWORK_TEST: connected %s handle %d (channel %d).\n", address, connHandle, channel);
    } else if (type == 1) {
        gConnHandle = -1;
        if (connHandle != U_BLE_SPS_INVALID_HANDLE) {
            uPortLog("U_NETWORK_TEST: disconnected connection handle %d.\n", connHandle);
        } else {
            uPortLog("U_NETWORK_TEST: connection attempt failed\n");
        }
    }
    if (gBleConnectionSem) {
        uPortSemaphoreGive(gBleConnectionSem);
    }

#if U_CFG_OS_CLIB_LEAKS
    // Take account of any heap lost through the
    // library calls
    gSystemHeapLost += (size_t) (unsigned) (heapClibLoss - uPortGetHeapFree());
#endif
}
#endif // #if defined(U_BLE_TEST_CFG_REMOTE_SPS_CENTRAL) || defined(U_BLE_TEST_CFG_REMOTE_SPS_PERIPHERAL)

// Callback function for location establishment process.
static bool keepGoingCallback(uDeviceHandle_t devHandle)
{
    bool keepGoing = true;

    U_PORT_TEST_ASSERT(devHandle == gDevHandle);
    if (uPortGetTickTimeMs() > gStopTimeMs) {
        keepGoing = false;
    }

    return keepGoing;
}

/* ----------------------------------------------------------------
 * PUBLIC FUNCTIONS: TESTS
 * -------------------------------------------------------------- */

/** Test networks that support sockets.
 *
 * IMPORTANT: see notes in u_cfg_test_platform_specific.h for the
 * naming rules that must be followed when using the
 * U_PORT_TEST_FUNCTION() macro.
 */
U_PORT_TEST_FUNCTION("[network]", "networkSock")
{
    uNetworkTestCfg_t *pNetworkCfg = NULL;
    uDeviceHandle_t devHandle = NULL;
    uSockDescriptor_t descriptor;
    uSockAddress_t address;
    char buffer[32];
    int32_t y;
    int32_t heapUsed;
    int32_t heapSockInitLoss = 0;
    int32_t errorCode;

    // Whatever called us likely initialised the
    // port so deinitialise it here to obtain the
    // correct initial heap size
    uPortDeinit();
    heapUsed = uPortGetHeapFree();

    U_PORT_TEST_ASSERT(uPortInit() == 0);
    U_PORT_TEST_ASSERT(uNetworkInit() == 0);

    // Add the networks that support sockets
    for (size_t x = 0; x < gUNetworkTestCfgSize; x++) {
        gUNetworkTestCfg[x].devHandle = NULL;
        if ((*((uNetworkType_t *) (gUNetworkTestCfg[x].pConfiguration)) != U_NETWORK_TYPE_NONE) &&
            U_NETWORK_TEST_TYPE_HAS_SOCK(gUNetworkTestCfg[x].type)) {
            uPortLog("U_NETWORK_TEST: adding %s network...\n",
                     gpUNetworkTestTypeName[gUNetworkTestCfg[x].type]);
#if (U_CFG_APP_GNSS_UART < 0)
            // If there is no GNSS UART then any GNSS chip must
            // be connected via the cellular module's AT interface
            // hence we capture the cellular network handle here and
            // modify the GNSS configuration to use it before we add
            // the GNSS network
            uNetworkTestGnssAtConfiguration(devHandle,
                                            gUNetworkTestCfg[x].pConfiguration);
#endif
            errorCode = uNetworkAdd(gUNetworkTestCfg[x].type,
                                    gUNetworkTestCfg[x].pConfiguration,
                                    &gUNetworkTestCfg[x].devHandle);
            U_PORT_TEST_ASSERT_EQUAL((int32_t) U_ERROR_COMMON_SUCCESS, errorCode);
            if (gUNetworkTestCfg[x].type == U_NETWORK_TYPE_CELL) {
<<<<<<< HEAD
                devHandle = gUNetworkTestCfg[x].devHandle;
=======
                networkHandle = gUNetworkTestCfg[x].handle;
                (void)networkHandle; // Will be unused when U_CFG_APP_GNSS_UART > 0
>>>>>>> 1963102b
            }
        }
    }

    // It is possible for socket closure in an
    // underlying layer to have failed in a previous
    // test, leaving sockets hanging, so just in case,
    // clear them up here
    uSockDeinit();

    // Do this twice to prove that we can go from down
    // back to up again
    for (size_t a = 0; a < 2; a++) {
        // Bring up each network type
        for (size_t x = 0; x < gUNetworkTestCfgSize; x++) {
            if (gUNetworkTestCfg[x].devHandle != NULL) {
                pNetworkCfg = &(gUNetworkTestCfg[x]);
                devHandle = pNetworkCfg->devHandle;

                uPortLog("U_NETWORK_TEST: bringing up %s...\n",
                         gpUNetworkTestTypeName[pNetworkCfg->type]);
                U_PORT_TEST_ASSERT(uNetworkUp(devHandle) == 0);

                uPortLog("U_NETWORK_TEST: looking up echo server \"%s\"...\n",
                         U_SOCK_TEST_ECHO_UDP_SERVER_DOMAIN_NAME);
                // Look up the address of the server we use for UDP echo
                // The first call to a sockets API needs to
                // initialise the underlying sockets layer; take
                // account of that initialisation heap cost here.
                heapSockInitLoss += uPortGetHeapFree();
                // Look up the address of the server we use for UDP echo
                U_PORT_TEST_ASSERT(uSockGetHostByName(devHandle,
                                                      U_SOCK_TEST_ECHO_UDP_SERVER_DOMAIN_NAME,
                                                      &(address.ipAddress)) == 0);
                heapSockInitLoss -= uPortGetHeapFree();

                // Add the port number we will use
                address.port = U_SOCK_TEST_ECHO_UDP_SERVER_PORT;

                // Create a UDP socket
                descriptor = uSockCreate(devHandle, U_SOCK_TYPE_DGRAM,
                                         U_SOCK_PROTOCOL_UDP);
                U_PORT_TEST_ASSERT(descriptor >= 0);

                // Send and wait for the UDP echo data, trying a few
                // times to reduce the chance of internet loss getting
                // in the way
                uPortLog("U_NETWORK_TEST: sending %d byte(s) to %s:%d over"
                         " %s...\n", sizeof(gTestString) - 1,
                         U_SOCK_TEST_ECHO_UDP_SERVER_DOMAIN_NAME,
                         U_SOCK_TEST_ECHO_UDP_SERVER_PORT,
                         gpUNetworkTestTypeName[pNetworkCfg->type]);
                y = 0;
                memset(buffer, 0, sizeof(buffer));
                for (size_t z = 0; (z < U_SOCK_TEST_UDP_RETRIES) &&
                     (y != sizeof(gTestString) - 1); z++) {
                    y = uSockSendTo(descriptor, &address, gTestString,
                                    sizeof(gTestString) - 1);
                    if (y == sizeof(gTestString) - 1) {
                        // Wait for the answer
                        y = 0;
                        for (size_t w = 10; (w > 0) &&
                             (y != sizeof(gTestString) - 1); w--) {
                            y = uSockReceiveFrom(descriptor, NULL,
                                                 buffer, sizeof(buffer));
                            if (y <= 0) {
                                uPortTaskBlock(1000);
                            }
                        }
                        if (y != sizeof(gTestString) - 1) {
                            uPortLog("U_NETWORK_TEST: failed to receive UDP echo"
                                     " on try %d.\n", z + 1);
                        }
                    } else {
                        uPortLog("U_NETWORK_TEST: failed to send UDP data on"
                                 " try %d.\n", z + 1);
                    }
                }
                uPortLog("U_NETWORK_TEST: %d byte(s) echoed over UDP on %s.\n",
                         y, gpUNetworkTestTypeName[pNetworkCfg->type]);
                U_PORT_TEST_ASSERT(y == sizeof(gTestString) - 1);
                U_PORT_TEST_ASSERT(strcmp(buffer, gTestString) == 0);

                // Close the socket
                U_PORT_TEST_ASSERT(uSockClose(descriptor) == 0);

                // Clean up to ensure no memory leaks
                uSockCleanUp();
            }
        }

        // Remove each network type, in reverse order so
        // that GNSS (which might be connected via a cellular
        // module) is taken down before cellular
        for (int32_t x = (int32_t) gUNetworkTestCfgSize - 1; x >= 0; x--) {
            if (gUNetworkTestCfg[x].devHandle != NULL) {
                uPortLog("U_NETWORK_TEST: taking down %s...\n",
                         gpUNetworkTestTypeName[gUNetworkTestCfg[x].type]);
                U_PORT_TEST_ASSERT(uNetworkDown(gUNetworkTestCfg[x].devHandle) == 0);
            }
        }
    }

    uNetworkDeinit();
    uPortDeinit();

#ifndef __XTENSA__
    // Check for memory leaks
    // TODO: this if'defed out for ESP32 (xtensa compiler) at
    // the moment as there is an issue with ESP32 hanging
    // on to memory in the UART drivers that can't easily be
    // accounted for.
    heapUsed -= uPortGetHeapFree();
    uPortLog("U_NETWORK_TEST: %d byte(s) of heap were lost to"
             " the C library during this test, %d byte(s) were"
             " lost to sockets initialisation and we have"
             " leaked %d byte(s).\n",
             gSystemHeapLost, heapSockInitLoss,
             heapUsed - (gSystemHeapLost + heapSockInitLoss ));
    // heapUsed < 0 for the Zephyr case where the heap can look
    // like it increases (negative leak)
    U_PORT_TEST_ASSERT((heapUsed < 0) ||
                       (heapUsed <= (int32_t) (gSystemHeapLost +
                                               heapSockInitLoss)));
#else
    (void) gSystemHeapLost;
    (void) heapSockInitLoss;
    (void) heapUsed;
#endif
}

#if defined(U_BLE_TEST_CFG_REMOTE_SPS_CENTRAL) || defined(U_BLE_TEST_CFG_REMOTE_SPS_PERIPHERAL)
/** Test BLE network.
 */
U_PORT_TEST_FUNCTION("[network]", "networkBle")
{
    uNetworkTestCfg_t *pNetworkCfg = NULL;
    uDeviceHandle_t devHandle = NULL;
    int32_t heapUsed;
    int32_t heapSockInitLoss = 0;
    int32_t timeoutCount;
    int32_t errorCode;
    uBleSpsHandles_t spsHandles;

    // Whatever called us likely initialised the
    // port so deinitialise it here to obtain the
    // correct initial heap size
    uPortDeinit();
    heapUsed = uPortGetHeapFree();

    U_PORT_TEST_ASSERT(uPortInit() == 0);
    U_PORT_TEST_ASSERT(uNetworkInit() == 0);

    // Add a BLE network
    for (size_t x = 0; x < gUNetworkTestCfgSize; x++) {
        gUNetworkTestCfg[x].devHandle = NULL;
        if ((*((uNetworkType_t *) (gUNetworkTestCfg[x].pConfiguration)) != U_NETWORK_TYPE_NONE) &&
            (gUNetworkTestCfg[x].type == U_NETWORK_TYPE_BLE)) {
            uPortLog("U_NETWORK_TEST: adding %s network...\n",
                     gpUNetworkTestTypeName[gUNetworkTestCfg[x].type]);
            errorCode = uNetworkAdd(gUNetworkTestCfg[x].type,
                                    gUNetworkTestCfg[x].pConfiguration,
                                    &gUNetworkTestCfg[x].devHandle);
            U_PORT_TEST_ASSERT(errorCode >= 0);
        }
    }
    // Do this twice to prove that we can go from down
    // back to up again
    for (size_t a = 0; a < 2; a++) {
        // Bring up the BLE network
        for (size_t x = 0; x < gUNetworkTestCfgSize; x++) {
            if (gUNetworkTestCfg[x].devHandle != NULL) {
                pNetworkCfg = &(gUNetworkTestCfg[x]);
                devHandle = pNetworkCfg->devHandle;

                uPortLog("U_NETWORK_TEST: bringing up %s...\n",
                         gpUNetworkTestTypeName[pNetworkCfg->type]);
                U_PORT_TEST_ASSERT(uNetworkUp(devHandle) == 0);

                memset(&spsHandles, 0x00, sizeof spsHandles);

                gConnHandle = -1;
                gBytesSent = 0;
                gBytesReceived = 0;
                U_PORT_TEST_ASSERT(uPortSemaphoreCreate(&gBleConnectionSem, 0, 1) == 0);

                uBleSpsSetCallbackConnectionStatus(gUNetworkTestCfg[x].devHandle,
                                                   connectionCallback,
                                                   &gUNetworkTestCfg[x].devHandle);
                uBleSpsSetDataAvailableCallback(gUNetworkTestCfg[x].devHandle, bleSpsCallback,
                                                &gUNetworkTestCfg[x].devHandle);
                gBleHandle = gUNetworkTestCfg[x].devHandle;

                for (int32_t i = 0; i < 3; i++) {
                    if (i > 0) {
                        if (uBleSpsPresetSpsServerHandles(gUNetworkTestCfg[x].devHandle, &spsHandles) ==
                            U_ERROR_COMMON_NOT_IMPLEMENTED) {
                            continue;
                        }
                    }
                    if (i > 1) {
                        if (uBleSpsDisableFlowCtrlOnNext(gUNetworkTestCfg[x].devHandle) ==
                            U_ERROR_COMMON_NOT_IMPLEMENTED) {
                            continue;
                        }
                    }
                    for (size_t tries = 0; tries < 3; tries++) {
                        int32_t result;
                        // Use first testrun(up/down) to test default connection parameters
                        // and the second for using non-default.
                        if (a == 0) {
                            uPortLog("U_NETWORK_TEST: Connecting SPS: %s\n", gRemoteSpsAddress);
                            result = uBleSpsConnectSps(gUNetworkTestCfg[x].devHandle,
                                                       gRemoteSpsAddress,
                                                       NULL);
                        } else {
                            uBleSpsConnParams_t connParams;
                            connParams.scanInterval = 64;
                            connParams.scanWindow = 64;
                            connParams.createConnectionTmo = 5000;
                            connParams.connIntervalMin = 28;
                            connParams.connIntervalMax = 34;
                            connParams.connLatency = 0;
                            connParams.linkLossTimeout = 2000;
                            uPortLog("U_NETWORK_TEST: Connecting SPS with conn params: %s\n", gRemoteSpsAddress);
                            result = uBleSpsConnectSps(gUNetworkTestCfg[x].devHandle,
                                                       gRemoteSpsAddress, &connParams);
                        }

                        if (result == 0) {
                            // Wait for connection
                            uPortSemaphoreTryTake(gBleConnectionSem, 10000);
                            if (gConnHandle != -1) {
                                break;
                            }
                        } else {
                            // Just wait a bit and try again...
                            uPortTaskBlock(5000);
                        }
                    }

                    if (gConnHandle == -1) {
                        uPortLog("U_NETWORK_TEST: All SPS connection attempts failed!\n");
                        U_PORT_TEST_ASSERT(false);
                    }
                    if (i == 0) {
                        uBleSpsGetSpsServerHandles(gUNetworkTestCfg[x].devHandle, gChannel, &spsHandles);
                    }

                    uBleSpsSetSendTimeout(gUNetworkTestCfg[x].devHandle, gChannel, 100);
                    uPortTaskBlock(100);
                    timeoutCount = 0;
                    sendBleSps(gUNetworkTestCfg[x].devHandle);
                    while (gBytesReceived < gBytesSent) {
                        uPortTaskBlock(10);
                        if (timeoutCount++ > 100) {
                            break;
                        }
                    }
                    U_PORT_TEST_ASSERT(gBytesSent == gTotalBytes);
                    U_PORT_TEST_ASSERT(gBytesSent == gBytesReceived);
                    U_PORT_TEST_ASSERT(gErrors == 0);
                    // Disconnect
                    U_PORT_TEST_ASSERT(uBleSpsDisconnect(gUNetworkTestCfg[x].devHandle, gConnHandle) == 0);
                    for (int32_t i = 0; (i < 40) && (gConnHandle != -1); i++) {
                        uPortTaskBlock(100);
                    }
                    gBytesSent = 0;
                    gBytesReceived = 0;
                    U_PORT_TEST_ASSERT(gConnHandle == -1);
                }

                uBleSpsSetDataAvailableCallback(gUNetworkTestCfg[x].devHandle, NULL, NULL);
                uBleSpsSetCallbackConnectionStatus(gUNetworkTestCfg[x].devHandle, NULL, NULL);

                U_PORT_TEST_ASSERT(uPortSemaphoreDelete(gBleConnectionSem) == 0);
                gBleConnectionSem = NULL;
            }
        }

        // Remove the BLE network
        for (size_t x = 0; x < gUNetworkTestCfgSize; x++) {
            if (gUNetworkTestCfg[x].devHandle != NULL) {
                uPortLog("U_NETWORK_TEST: taking down %s...\n",
                         gpUNetworkTestTypeName[gUNetworkTestCfg[x].type]);
                U_PORT_TEST_ASSERT(uNetworkDown(gUNetworkTestCfg[x].devHandle) == 0);
            }
        }
    }

    uNetworkDeinit();
    uPortDeinit();

#ifndef __XTENSA__
    // Check for memory leaks
    // TODO: this if'defed out for ESP32 (xtensa compiler) at
    // the moment as there is an issue with ESP32 hanging
    // on to memory in the UART drivers that can't easily be
    // accounted for.
    heapUsed -= uPortGetHeapFree();
    uPortLog("U_NETWORK_TEST: %d byte(s) of heap were lost to"
             " the C library during this test, %d byte(s) were"
             " lost to sockets initialisation and we have"
             " leaked %d byte(s).\n",
             gSystemHeapLost, heapSockInitLoss,
             heapUsed - (gSystemHeapLost + heapSockInitLoss ));
    // heapUsed < 0 for the Zephyr case where the heap can look
    // like it increases (negative leak)
    U_PORT_TEST_ASSERT((heapUsed < 0) ||
                       (heapUsed <= (int32_t) (gSystemHeapLost +
                                               heapSockInitLoss)));
#else
    (void) gSystemHeapLost;
    (void) heapSockInitLoss;
    (void) heapUsed;
#endif
}
#endif // #if defined(U_BLE_TEST_CFG_REMOTE_SPS_CENTRAL) || defined(U_BLE_TEST_CFG_REMOTE_SPS_PERIPHERAL)

/** Test networks that support location.
 */
U_PORT_TEST_FUNCTION("[network]", "networkLoc")
{
    uNetworkTestCfg_t *pNetworkCfg = NULL;
    uDeviceHandle_t devHandle = NULL;
    const uLocationTestCfg_t *pLocationCfg;
    int32_t y;
    uLocation_t location;
    int64_t startTime;
    int32_t heapUsed;
    int32_t errorCode;

    // Whatever called us likely initialised the
    // port so deinitialise it here to obtain the
    // correct initial heap size
    uPortDeinit();
    heapUsed = uPortGetHeapFree();

    U_PORT_TEST_ASSERT(uPortInit() == 0);
    U_PORT_TEST_ASSERT(uNetworkInit() == 0);

    // Add the networks that support location
    for (size_t x = 0; x < gUNetworkTestCfgSize; x++) {
        gUNetworkTestCfg[x].devHandle = NULL;
        if ((*((uNetworkType_t *) (gUNetworkTestCfg[x].pConfiguration)) != U_NETWORK_TYPE_NONE) &&
            U_NETWORK_TEST_TYPE_HAS_LOCATION(gUNetworkTestCfg[x].type)) {
            uPortLog("U_NETWORK_TEST: adding %s network...\n",
                     gpUNetworkTestTypeName[gUNetworkTestCfg[x].type]);
#if (U_CFG_APP_GNSS_UART < 0)
            // If there is no GNSS UART then any GNSS chip must
            // be connected via the cellular module's AT interface
            // hence we capture the cellular network handle here and
            // modify the GNSS configuration to use it before we add
            // the GNSS network
            uNetworkTestGnssAtConfiguration(devHandle,
                                            gUNetworkTestCfg[x].pConfiguration);
#endif
            errorCode = uNetworkAdd(gUNetworkTestCfg[x].type,
                                    gUNetworkTestCfg[x].pConfiguration,
                                    &gUNetworkTestCfg[x].devHandle);
            U_PORT_TEST_ASSERT_EQUAL((int32_t) U_ERROR_COMMON_SUCCESS, errorCode);
            if (gUNetworkTestCfg[x].type == U_NETWORK_TYPE_CELL) {
<<<<<<< HEAD
                devHandle = gUNetworkTestCfg[x].devHandle;
=======
                networkHandle = gUNetworkTestCfg[x].handle;
                (void)networkHandle; // Will be unused when U_CFG_APP_GNSS_UART > 0
>>>>>>> 1963102b
            }
        }
    }

    // Do this twice to prove that we can go from down
    // back to up again
    for (size_t a = 0; a < 2; a++) {
        // Bring up each network type
        for (size_t x = 0; x < gUNetworkTestCfgSize; x++) {
            if (gUNetworkTestCfg[x].devHandle != NULL) {
                pNetworkCfg = &(gUNetworkTestCfg[x]);
                devHandle = pNetworkCfg->devHandle;

                uPortLog("U_NETWORK_TEST: bringing up %s...\n",
                         gpUNetworkTestTypeName[pNetworkCfg->type]);
                U_PORT_TEST_ASSERT(uNetworkUp(devHandle) == 0);
                if (gpULocationTestCfg[gUNetworkTestCfg[x].type]->numEntries > 0) {
                    // Just take the first one, we don't care which as this
                    // is a network test not a location test
                    pLocationCfg = gpULocationTestCfg[gUNetworkTestCfg[x].type]->pCfgData[0];
                    startTime = uPortGetTickTimeMs();
                    gStopTimeMs = startTime + U_LOCATION_TEST_CFG_TIMEOUT_SECONDS * 1000;
                    uLocationTestResetLocation(&location);
                    uPortLog("U_NETWORK_TEST: getting location using %s.\n",
                             gpULocationTestTypeStr[pLocationCfg->locationType]);
                    gDevHandle = devHandle;
                    y = uLocationGet(devHandle, pLocationCfg->locationType,
                                     pLocationCfg->pLocationAssist,
                                     pLocationCfg->pAuthenticationTokenStr,
                                     &location, keepGoingCallback);
                    if (y == 0) {
                        uPortLog("U_NETWORK_TEST: location establishment took %d second(s).\n",
                                 (int32_t) (uPortGetTickTimeMs() - startTime) / 1000);
                    }
                    // If we are running on a local cellular network we won't get position but
                    // we should always get time
                    if ((location.radiusMillimetres > 0) &&
                        (location.radiusMillimetres <= U_LOCATION_TEST_MAX_RADIUS_MILLIMETRES)) {
                        uLocationTestPrintLocation(&location);
                        U_PORT_TEST_ASSERT(location.latitudeX1e7 > INT_MIN);
                        U_PORT_TEST_ASSERT(location.longitudeX1e7 > INT_MIN);
                        // Don't check altitude as we might only have a 2D fix
                        U_PORT_TEST_ASSERT(location.radiusMillimetres > INT_MIN);
                        if (pLocationCfg->locationType == U_LOCATION_TYPE_GNSS) {
                            // Only get these for GNSS
                            U_PORT_TEST_ASSERT(location.speedMillimetresPerSecond > INT_MIN);
                            U_PORT_TEST_ASSERT(location.svs > 0);
                        }
                    } else {
                        uPortLog("U_NETWORK_TEST: only able to get time (%d).\n",
                                 (int32_t) location.timeUtc);
                    }
                    U_PORT_TEST_ASSERT(location.timeUtc > U_LOCATION_TEST_MIN_UTC_TIME);
                } else {
                    uPortLog("U_NETWORK_TEST: not testing %s for location as we have"
                             " no location configuration information for it.\n",
                             gpUNetworkTestTypeName[pNetworkCfg->type]);
                }
            }
        }

        // Remove each network type, in reverse order so
        // that GNSS (which might be connected via a cellular
        // module) is taken down before cellular
        for (int32_t x = (int32_t) gUNetworkTestCfgSize - 1; x >= 0; x--) {
            if (gUNetworkTestCfg[x].devHandle != NULL) {
                uPortLog("U_NETWORK_TEST: taking down %s...\n",
                         gpUNetworkTestTypeName[gUNetworkTestCfg[x].type]);
                U_PORT_TEST_ASSERT(uNetworkDown(gUNetworkTestCfg[x].devHandle) == 0);
            }
        }
    }

    uNetworkDeinit();
    uPortDeinit();

#ifndef __XTENSA__
    // Check for memory leaks
    // TODO: this if'defed out for ESP32 (xtensa compiler) at
    // the moment as there is an issue with ESP32 hanging
    // on to memory in the UART drivers that can't easily be
    // accounted for.
    heapUsed -= uPortGetHeapFree();
    uPortLog("U_NETWORK_TEST: %d byte(s) of heap were lost to"
             " the C library during this test and we have"
             " leaked %d byte(s).\n",
             gSystemHeapLost, heapUsed - gSystemHeapLost);
    // heapUsed < 0 for the Zephyr case where the heap can look
    // like it increases (negative leak)
    U_PORT_TEST_ASSERT((heapUsed < 0) ||
                       (heapUsed <= (int32_t) gSystemHeapLost));
#else
    (void) gSystemHeapLost;
    (void) heapUsed;
#endif
}

/** Clean-up to be run at the end of this round of tests, just
 * in case there were test failures which would have resulted
 * in the deinitialisation being skipped.
 */
U_PORT_TEST_FUNCTION("[network]", "networkCleanUp")
{
    int32_t y;

    // The network test configuration is shared between
    // the network, sockets, security and location tests
    // so must reset the handles here in case the
    // tests of one of the other APIs are coming next.
    for (size_t x = 0; x < gUNetworkTestCfgSize; x++) {
        gUNetworkTestCfg[x].devHandle = NULL;
    }
    uNetworkDeinit();

    y = uPortTaskStackMinFree(NULL);
    if (y != (int32_t) U_ERROR_COMMON_NOT_SUPPORTED) {
        uPortLog("U_NETWORK_TEST: main task stack had a minimum of %d"
                 " byte(s) free at the end of these tests.\n", y);
        U_PORT_TEST_ASSERT(y >= U_CFG_TEST_OS_MAIN_TASK_MIN_FREE_STACK_BYTES);
    }

    uPortDeinit();

    y = uPortGetHeapMinFree();
    if (y >= 0) {
        uPortLog("U_NETWORK_TEST: heap had a minimum of %d"
                 " byte(s) free at the end of these tests.\n", y);
        U_PORT_TEST_ASSERT(y >= U_CFG_TEST_HEAP_MIN_FREE_BYTES);
    }
}

// End of file<|MERGE_RESOLUTION|>--- conflicted
+++ resolved
@@ -233,11 +233,7 @@
     U_PORT_TEST_ASSERT(channel == gChannel);
 
     do {
-<<<<<<< HEAD
-        length = uBleSpsReceive(gBleHandle, channel, buffer, sizeof buffer);
-=======
-        length = uBleDataReceive(gBleHandle, channel, buffer, sizeof(buffer));
->>>>>>> 1963102b
+        length = uBleSpsReceive(gBleHandle, channel, buffer, sizeof(buffer));
         if (length > 0) {
             int32_t previousBytesReceived = gBytesReceived;
             int32_t errorStartByte = -1;
@@ -379,12 +375,8 @@
                                     &gUNetworkTestCfg[x].devHandle);
             U_PORT_TEST_ASSERT_EQUAL((int32_t) U_ERROR_COMMON_SUCCESS, errorCode);
             if (gUNetworkTestCfg[x].type == U_NETWORK_TYPE_CELL) {
-<<<<<<< HEAD
                 devHandle = gUNetworkTestCfg[x].devHandle;
-=======
-                networkHandle = gUNetworkTestCfg[x].handle;
-                (void)networkHandle; // Will be unused when U_CFG_APP_GNSS_UART > 0
->>>>>>> 1963102b
+                (void)devHandle; // Will be unused when U_CFG_APP_GNSS_UART > 0
             }
         }
     }
@@ -747,12 +739,8 @@
                                     &gUNetworkTestCfg[x].devHandle);
             U_PORT_TEST_ASSERT_EQUAL((int32_t) U_ERROR_COMMON_SUCCESS, errorCode);
             if (gUNetworkTestCfg[x].type == U_NETWORK_TYPE_CELL) {
-<<<<<<< HEAD
                 devHandle = gUNetworkTestCfg[x].devHandle;
-=======
-                networkHandle = gUNetworkTestCfg[x].handle;
-                (void)networkHandle; // Will be unused when U_CFG_APP_GNSS_UART > 0
->>>>>>> 1963102b
+                (void)devHandle; // Will be unused when U_CFG_APP_GNSS_UART > 0
             }
         }
     }
