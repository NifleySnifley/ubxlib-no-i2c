/*
 * Copyright 2020 u-blox
 *
 * Licensed under the Apache License, Version 2.0 (the "License");
 * you may not use this file except in compliance with the License.
 * You may obtain a copy of the License at
 *
 *  http://www.apache.org/licenses/LICENSE-2.0
 *
 * Unless required by applicable law or agreed to in writing, software
 * distributed under the License is distributed on an "AS IS" BASIS,
 * WITHOUT WARRANTIES OR CONDITIONS OF ANY KIND, either express or implied.
 * See the License for the specific language governing permissions and
 * limitations under the License.
 */

/** @file
 * @brief Implementation of the short range edm stream.
 */

#ifdef U_CFG_OVERRIDE
# include "u_cfg_override.h" // For a customer's configuration override
#endif

//lint -efile(766, ctype.h)
#include "stddef.h"    // NULL, size_t etc.
#include "stdint.h"    // int32_t etc.
#include "stdbool.h"
#include "stdio.h"
#include "stdlib.h"
#include "ctype.h"

//lint -efile(766, u_port_debug.h)
#include "u_cfg_sw.h"
#include "u_cfg_os_platform_specific.h"
#include "u_error_common.h"
#include "u_port.h"
#include "u_port_os.h"
#include "u_port_event_queue.h"
#include "u_port_uart.h"
#include "u_port_debug.h"
#include "u_at_client.h"
#include "u_short_range_pbuf.h"
#include "u_short_range_module_type.h"
#include "u_short_range.h"
#include "u_short_range_edm_stream.h"
#include "u_short_range_edm.h"
#include "string.h" // For memcpy()

// To enable anonymous unions inclusion for
// ARM compiler
#ifdef __arm__
// Stop GCC complaining
#pragma GCC diagnostic push
#pragma GCC diagnostic ignored "-Wunknown-pragmas"
#pragma anon_unions
#pragma GCC diagnostic pop
#endif

/* ----------------------------------------------------------------
 * COMPILE-TIME MACROS
 * -------------------------------------------------------------- */
#define U_SHORT_RANGE_EDM_STREAM_AT_COMMAND_LENGTH  200
// TODO: is this value correc?
#define U_SHORT_RANGE_EDM_STREAM_AT_RESPONSE_LENGTH 500
#define U_SHORT_RANGE_EDM_STREAM_MAX_CONNECTIONS    9

// Debug logging for EDM activity
// You can activate debug log output for EDM activity with the defines below
//
// U_CFG_SHORT_RANGE_EDM_STREAM_DEBUG:
// Define to enable EDM debug log
//
// U_CFG_SHORT_RANGE_EDM_STREAM_DEBUG_COLOR:
// Define to enable ANSI color for EDM debug log
//
// U_CFG_SHORT_RANGE_EDM_STREAM_DEBUG_DUMP_DATA:
// Define to dump EDM RX/TX data
//
//lint -esym(750, uEdmChLogStart) Suppress not reference
//lint -esym(750, uEdmChLogEnd) Suppress not reference
//lint -esym(750, uEdmChLogLine) Suppress not reference
#ifdef U_CFG_SHORT_RANGE_EDM_STREAM_DEBUG
# ifdef U_CFG_SHORT_RANGE_EDM_STREAM_DEBUG_COLOR
#  define ANSI_BLU "\e[0;34m"
#  define ANSI_CYN "\e[0;36m"
#  define ANSI_GRN "\e[0;32m"
#  define ANSI_MAG "\e[0;35m"
#  define ANSI_YEL "\e[0;33m"
#  define ANSI_RST "\e[0m"
# else
#  define ANSI_BLU
#  define ANSI_CYN
#  define ANSI_GRN
#  define ANSI_MAG
#  define ANSI_YEL
#  define ANSI_RST
# endif
# define LOG_CH_AT_TX ANSI_CYN "[EDM AT TX]"
# define LOG_CH_AT_RX ANSI_MAG "[EDM AT RX]"
# define LOG_CH_IP    ANSI_YEL "[EDM IP   ]"
# define LOG_CH_BT    ANSI_BLU "[EDM BT   ]"
# define LOG_CH_DATA  ANSI_GRN "[EDM DATA ]"
# define uEdmChLogStart(log_ch, format, ...)    uPortLog(log_ch " " format, ##__VA_ARGS__)
# define uEdmChLogEnd(format, ...)              uPortLog(format ANSI_RST "\n", ##__VA_ARGS__)
# define uEdmChLogLine(log_ch, format, ...)     uEdmChLogStart(log_ch, format, ##__VA_ARGS__); uEdmChLogEnd("");
#else /* U_CFG_SHORT_RANGE_EDM_STREAM_DEBUG */
# undef U_CFG_SHORT_RANGE_EDM_STREAM_DEBUG_DUMP_DATA
# undef U_CFG_SHORT_RANGE_EDM_STREAM_DEBUG_COLOR
# define uEdmChLogStart(log_ch, format, ...)
# define uEdmChLogEnd()
# define uEdmChLogLine(log_ch, format, ...)
#endif
//lint -restore

/* ----------------------------------------------------------------
 * TYPES
 * -------------------------------------------------------------- */

typedef enum {
    U_SHORT_RANGE_EDM_STREAM_EVENT_AT,
    U_SHORT_RANGE_EDM_STREAM_EVENT_BT,
    U_SHORT_RANGE_EDM_STREAM_EVENT_IP,
    U_SHORT_RANGE_EDM_STREAM_EVENT_MQTT,
    U_SHORT_RANGE_EDM_STREAM_EVENT_DATA
} uShortRangeEdmStreamEventType_t;

typedef struct {
    uint8_t channel;
    uShortRangeConnectionEventType_t type;
    uShortRangeConnectDataBt_t conData;
} uShortRangeEdmStreamBtEvent_t;

typedef struct {
    uint8_t channel;
    uShortRangeConnectionEventType_t type;
    uShortRangeConnectDataIp_t conData;
} uShortRangeEdmStreamIpEvent_t;

typedef struct {
    int32_t channel;
    uShortRangePbufList_t *pBufList;
} uShortRangeEdmStreamDataEvent_t;

typedef struct {
    uShortRangeEdmStreamEventType_t type;
    union {
        // no content in at event       at;
        uShortRangeEdmStreamBtEvent_t   bt;
        uShortRangeEdmStreamIpEvent_t   ip;
        uShortRangeEdmStreamIpEvent_t   mqtt;
        uShortRangeEdmStreamDataEvent_t data;
    };
} uShortRangeEdmStreamEvent_t;

typedef struct {
    int32_t frameSize;
} uBtConnectionParams_t;

typedef struct {
    int32_t channel;
    uShortRangeConnectionType_t type;
    union {
        uBtConnectionParams_t bt;
    };
} uShortRangeEdmStreamConnections_t;

typedef struct uEdmStreamInstance_t {
    int32_t handle;
    int32_t uartHandle;
    void *atHandle;
    int32_t eventQueueHandle;
    uEdmAtEventCallback_t pAtCallback;
    void *pAtCallbackParam;
    uEdmBtConnectionStatusCallback_t pBtEventCallback;
    void *pBtEventCallbackParam;
    uEdmIpConnectionStatusCallback_t pIpEventCallback;
    void *pIpEventCallbackParam;
    uEdmIpConnectionStatusCallback_t pMqttEventCallback;
    void *pMqttEventCallbackParam;
    uEdmDataEventCallback_t pBtDataCallback;
    void *pBtDataCallbackParam;
    uEdmDataEventCallback_t pIpDataCallback;
    void *pIpDataCallbackParam;
    uEdmDataEventCallback_t pMqttDataCallback;
    void *pMqttDataCallbackParam;
    char *pAtCommandBuffer;
    int32_t atCommandCurrent;
    char *pAtResponseBuffer;
    int32_t atResponseLength;
    int32_t atResponseRead;
    uShortRangeEdmStreamConnections_t connections[U_SHORT_RANGE_EDM_STREAM_MAX_CONNECTIONS];
} uShortRangeEdmStreamInstance_t;

/* ----------------------------------------------------------------
 * VARIABLES
 * -------------------------------------------------------------- */

static uPortMutexHandle_t gMutex = NULL;
static uShortRangeEdmStreamInstance_t gEdmStream;
/* ----------------------------------------------------------------
 * STATIC FUNCTIONS
 * -------------------------------------------------------------- */
static void flushUart(int32_t uartHandle);

#ifdef U_CFG_SHORT_RANGE_EDM_STREAM_DEBUG
static inline void dumpAtData(const char *pBuffer, size_t length)
{
    for (int i = 0; i < length; i++) {
        char ch = pBuffer[i];
        if (isprint((int32_t) ch)) {
            uPortLog("%c", ch);
        } else if (ch == '\r') {
            uPortLog("\\r", ch);
        } else if (ch == '\n') {
            uPortLog("\\n", ch);
        } else {
            uPortLog("\\x%02x", ch);
        }
    }
}

#ifdef U_CFG_SHORT_RANGE_EDM_STREAM_DEBUG_DUMP_DATA
static inline void dumpHexData(const uint8_t *pBuffer, size_t length)
{
    for (int i = 0; i < length; i++) {
        uPortLog("%02x ", pBuffer[i]);
    }
}

static inline void dumpPbufList(uShortRangePbufList_t *pPbufList)
{
    uShortRangePbuf_t *temp;

    if (pPbufList != NULL) {
        for (temp = pPbufList->pBufHead; temp != NULL; temp = temp->pNext) {

            dumpHexData(temp->pData, temp->len);
        }
    }
}
#endif

static inline void dumpBdAddr(const uint8_t *pBdAddr)
{
    for (int i = 0; i < U_SHORT_RANGE_BT_ADDRESS_LENGTH; i++) {
        uPortLog("%02x%s", pBdAddr[i], (i < U_SHORT_RANGE_BT_ADDRESS_LENGTH - 1) ? ":" : "");
    }
}

static const char *getProtocolText(uShortRangeIpProtocol_t protocol)
{
    switch (protocol) {
        case U_SHORT_RANGE_IP_PROTOCOL_TCP:
            return "TCP";
        case U_SHORT_RANGE_IP_PROTOCOL_UDP:
            return "UDP";
        case U_SHORT_RANGE_IP_PROTOCOL_MQTT:
            return "MQTT";
        default:
            break;
    }
    return "Unknown protocol";
}

#endif

// Find connection from channel, use -1 to get the first free slot
static uShortRangeEdmStreamConnections_t *findConnection(int32_t channel)
{
    uShortRangeEdmStreamConnections_t *pConnection = NULL;

    for (uint32_t i = 0; i < U_SHORT_RANGE_EDM_STREAM_MAX_CONNECTIONS; i++) {
        if (gEdmStream.connections[i].channel == channel) {
            pConnection = &gEdmStream.connections[i];
            break;
        }
    }

    return pConnection;
}

static void processedEvent(void)
{
    uShortRangeEdmResetParser();
    // Trigger an event from the uart to get parsing going again
    uPortUartEventSend(gEdmStream.uartHandle,
                       U_PORT_UART_EVENT_BITMASK_DATA_RECEIVED);
}

static void atEventHandler(void)
{
    if (gEdmStream.pAtCallback != NULL) {
        gEdmStream.pAtCallback(gEdmStream.handle,
                               U_PORT_UART_EVENT_BITMASK_DATA_RECEIVED,
                               gEdmStream.pAtCallbackParam);
    }
    // This event is not fully processed until uShortRangeEdmStreamAtRead has been called
    // and all event data been read out
}

// Event handler, calls the user's event callback.
static void btEventHandler(uShortRangeEdmStreamBtEvent_t *pBtEvent)
{
    if (gEdmStream.pBtEventCallback != NULL) {
        gEdmStream.pBtEventCallback(gEdmStream.handle, pBtEvent->channel, pBtEvent->type,
                                    &pBtEvent->conData, gEdmStream.pBtEventCallbackParam);
    }
    uEdmChLogLine(LOG_CH_BT, "processed");
    processedEvent();
}

// Event handler, calls the user's event callback.
static void ipEventHandler(uShortRangeEdmStreamIpEvent_t *pIpEvent)
{
    if (gEdmStream.pIpEventCallback != NULL) {
        gEdmStream.pIpEventCallback(gEdmStream.handle, pIpEvent->channel, pIpEvent->type,
                                    &pIpEvent->conData, gEdmStream.pIpEventCallbackParam);
    }

    uEdmChLogLine(LOG_CH_IP, "processed");
    processedEvent();
}

// Event handler, calls the user's event callback.
static void mqttEventHandler(uShortRangeEdmStreamIpEvent_t *pMqttEvent)
{
    if (gEdmStream.pMqttEventCallback != NULL) {
        gEdmStream.pMqttEventCallback(gEdmStream.handle, pMqttEvent->channel, pMqttEvent->type,
                                      &pMqttEvent->conData, gEdmStream.pMqttEventCallbackParam);
    }
    uEdmChLogLine(LOG_CH_IP, "processed");
    processedEvent();
}

static void dataEventHandler(uShortRangeEdmStreamDataEvent_t *pDataEvent)
{
    uShortRangeEdmStreamConnections_t *pConnection;
    volatile uEdmDataEventCallback_t pDataCallback = NULL;
    volatile void *pCallbackParam = NULL;
    volatile int32_t edmStreamHandle = -1;

    uPortMutexLock(gMutex);
    pConnection = findConnection(pDataEvent->channel);

    if (pConnection != NULL) {
        edmStreamHandle = gEdmStream.handle;

        switch (pConnection->type) {

            case U_SHORT_RANGE_CONNECTION_TYPE_BT:
                pDataCallback = gEdmStream.pBtDataCallback;
                pCallbackParam = gEdmStream.pBtDataCallbackParam;
                break;

            case U_SHORT_RANGE_CONNECTION_TYPE_IP:
                pDataCallback = gEdmStream.pIpDataCallback;
                pCallbackParam = gEdmStream.pIpDataCallbackParam;
                break;

            case U_SHORT_RANGE_CONNECTION_TYPE_MQTT:
                pDataCallback = gEdmStream.pMqttDataCallback;
                pCallbackParam = gEdmStream.pMqttDataCallbackParam;
                break;

            case U_SHORT_RANGE_CONNECTION_TYPE_INVALID:
            default:
                break;
        }
    }

    if (pDataCallback != NULL) {
        // Make sure we release the lock before calling the callback
        // otherwise this may result in a deadlock
        uPortMutexUnlock(gMutex);
        //lint -e(1773) Suppress "attempt to cast away const"
<<<<<<< HEAD
        //lint -esym(613, pDataCallback) Suppress possible use of NULL pointer - come on Lint...
        pDataCallback(edmStreamHandle, pDataEvent->channel, pDataEvent->pBufList,
                      (void *)pCallbackParam);
        U_PORT_MUTEX_LOCK(gMutex);
=======
        pDataCallback(edmStreamHandle, pDataEvent->channel, pDataEvent->length,
                      pDataEvent->pData, (void *)pCallbackParam);
        uPortMutexLock(gMutex);
>>>>>>> 1963102b
    }

    uEdmChLogLine(LOG_CH_DATA, "processed");
    processedEvent();
    uPortMutexUnlock(gMutex);
}

static void eventHandler(void *pParam, size_t paramLength)
{
    uShortRangeEdmStreamEvent_t *pEvent = (uShortRangeEdmStreamEvent_t *)pParam;
    (void)paramLength;

    if (pEvent == NULL) {
        return;
    }

    switch (pEvent->type) {

        case U_SHORT_RANGE_EDM_STREAM_EVENT_AT:
            atEventHandler();
            break;

        case U_SHORT_RANGE_EDM_STREAM_EVENT_BT:
            btEventHandler(&(pEvent->bt));
            break;

        case U_SHORT_RANGE_EDM_STREAM_EVENT_IP:
            ipEventHandler(&(pEvent->ip));
            break;

        case U_SHORT_RANGE_EDM_STREAM_EVENT_MQTT:
            mqttEventHandler(&(pEvent->mqtt));
            break;

        case U_SHORT_RANGE_EDM_STREAM_EVENT_DATA:
            dataEventHandler(&(pEvent->data));
            break;

        default:
            break;
    }
}

static bool enqueueEdmAtEvent(uShortRangeEdmEvent_t *pEvent)
{
    bool success = false;
    uShortRangePbufList_t *pBufList;
    uShortRangeEdmStreamEvent_t event;

    pBufList = pEvent->params.atEvent.pBufList;
    gEdmStream.atResponseLength = (int32_t)pBufList->totalLen;
    gEdmStream.atResponseRead = 0;
    uShortRangeMovePayloadFromPbufList(pBufList, gEdmStream.pAtResponseBuffer,
                                       gEdmStream.atResponseLength);
    uShortRangeFreePbufList(pBufList);

#ifdef U_CFG_SHORT_RANGE_EDM_STREAM_DEBUG
    uEdmChLogStart(LOG_CH_AT_RX, "\"");
    dumpAtData(gEdmStream.pAtResponseBuffer, gEdmStream.atResponseLength);
    uEdmChLogEnd("\"");
#endif

    event.type = U_SHORT_RANGE_EDM_STREAM_EVENT_AT;
    if (uPortEventQueueSend(gEdmStream.eventQueueHandle,
                            &event, sizeof(uShortRangeEdmStreamEvent_t)) == 0) {
        success = true;
    } else {
        uPortLog("U_SHO_EDM_STREAM: Failed to enqueue message\n");
    }

    return success;
}

static bool enqueueEdmConnectBtEvent(uShortRangeEdmEvent_t *pEvent)
{
    bool success = false;

    uShortRangeEdmStreamConnections_t *pConnection =
        findConnection(pEvent->params.btConnectEvent.channel);

    if (pConnection == NULL) {
        pConnection = findConnection(-1);
    }
    if (pConnection != NULL) {
        uShortRangeEdmStreamEvent_t event;
        pConnection->channel = pEvent->params.btConnectEvent.channel;
        pConnection->type = U_SHORT_RANGE_CONNECTION_TYPE_BT;
        pConnection->bt.frameSize = pEvent->params.btConnectEvent.connection.framesize;

        event.type = U_SHORT_RANGE_EDM_STREAM_EVENT_BT;
        event.bt.type = U_SHORT_RANGE_EVENT_CONNECTED;
        event.bt.channel = pEvent->params.btConnectEvent.channel;
        event.bt.conData = pEvent->params.btConnectEvent.connection;

#ifdef U_CFG_SHORT_RANGE_EDM_STREAM_DEBUG
        uEdmChLogStart(LOG_CH_BT, "Connected ");
        dumpBdAddr(event.bt.conData.address);
        uEdmChLogEnd("");
#endif

        if (uPortEventQueueSend(gEdmStream.eventQueueHandle,
                                &event, sizeof(uShortRangeEdmStreamEvent_t)) == 0) {
            success = true;
        } else {
            uPortLog("U_SHO_EDM_STREAM: Failed to enqueue message\n");
        }
    }

    return success;
}

static bool enqueueEdmConnectIpv4Event(uShortRangeEdmEvent_t *pEvent)
{
    bool success = false;

    uShortRangeEdmStreamConnections_t *pConnection =
        findConnection(pEvent->params.ipv4ConnectEvent.channel);

    if (pConnection == NULL) {
        pConnection = findConnection(-1);
    }
    if (pConnection != NULL) {
        uShortRangeEdmStreamEvent_t event;
        uShortRangeEdmConnectionEventIpv4_t *ipv4Evt = &pEvent->params.ipv4ConnectEvent;
        uShortRangeIpProtocol_t protocol = ipv4Evt->connection.protocol;
        // IPv4 events are generated by TCP, UDP and MQTT connections
        // Since MQTT and TCP/UDP have separate callbacks we need to
        // check whether the protocol is MQTT or TCP/UDP here
        if ((protocol == U_SHORT_RANGE_IP_PROTOCOL_TCP) ||
            (protocol == U_SHORT_RANGE_IP_PROTOCOL_UDP)) {
            pConnection->type = U_SHORT_RANGE_CONNECTION_TYPE_IP;
            event.type = U_SHORT_RANGE_EDM_STREAM_EVENT_IP;
        } else if (protocol == U_SHORT_RANGE_IP_PROTOCOL_MQTT) {
            pConnection->type = U_SHORT_RANGE_CONNECTION_TYPE_MQTT;
            event.type = U_SHORT_RANGE_EDM_STREAM_EVENT_MQTT;
        } else {
            pConnection->type = U_SHORT_RANGE_CONNECTION_TYPE_INVALID;
        }

        if (pConnection->type != U_SHORT_RANGE_CONNECTION_TYPE_INVALID) {
            pConnection->channel = ipv4Evt->channel;

            event.ip.type = U_SHORT_RANGE_EVENT_CONNECTED;
            event.ip.channel = ipv4Evt->channel;
            event.ip.conData.type = U_SHORT_RANGE_CONNECTION_IPv4;
            event.ip.conData.ipv4 = ipv4Evt->connection;

#ifdef U_CFG_SHORT_RANGE_EDM_STREAM_DEBUG
            const char *protocolTxt = getProtocolText(protocol);
            uint8_t *rIp = event.ip.conData.ipv4.remoteAddress;
            uint16_t rPort = event.ip.conData.ipv4.remotePort;
            uint8_t *lIp = event.ip.conData.ipv4.localAddress;
            uint16_t lPort = event.ip.conData.ipv4.localPort;
            uEdmChLogLine(LOG_CH_IP, "ch: %d, IPv4 %s connected %d.%d.%d.%d:%d -> %d.%d.%d.%d:%d",
                          event.ip.channel,
                          protocolTxt,
                          lIp[0], lIp[1], lIp[2], lIp[3], lPort,
                          rIp[0], rIp[1], rIp[2], rIp[3], rPort);
#endif

            if (uPortEventQueueSend(gEdmStream.eventQueueHandle,
                                    &event, sizeof(uShortRangeEdmStreamEvent_t)) == 0) {
                success = true;
            } else {
                uPortLog("U_SHO_EDM_STREAM: Failed to enqueue message\n");
            }
        }
    }

    return success;
}

static bool enqueueEdmConnectIpv6Event(uShortRangeEdmEvent_t *pEvent)
{
    bool success = false;

    uShortRangeEdmStreamConnections_t *pConnection =
        findConnection(pEvent->params.ipv6ConnectEvent.channel);

    if (pConnection == NULL) {
        pConnection = findConnection(-1);
    }
    if (pConnection != NULL) {
        uShortRangeEdmStreamEvent_t event;
        uShortRangeEdmConnectionEventIpv6_t *ipv6Evt = &pEvent->params.ipv6ConnectEvent;
        uShortRangeIpProtocol_t protocol = ipv6Evt->connection.protocol;
        // IPv4 events are generated by TCP, UDP and MQTT connections
        // Since MQTT and TCP/UDP have separate callbacks we need to
        // check whether the protocol is MQTT or TCP/UDP here
        if ((protocol == U_SHORT_RANGE_IP_PROTOCOL_TCP) ||
            (protocol == U_SHORT_RANGE_IP_PROTOCOL_UDP)) {
            pConnection->type = U_SHORT_RANGE_CONNECTION_TYPE_IP;
            event.type = U_SHORT_RANGE_EDM_STREAM_EVENT_IP;
        } else if (protocol == U_SHORT_RANGE_IP_PROTOCOL_MQTT) {
            pConnection->type = U_SHORT_RANGE_CONNECTION_TYPE_MQTT;
            event.type = U_SHORT_RANGE_EDM_STREAM_EVENT_MQTT;
        } else {
            pConnection->type = U_SHORT_RANGE_CONNECTION_TYPE_INVALID;
        }

        if (pConnection->type != U_SHORT_RANGE_CONNECTION_TYPE_INVALID) {
            pConnection->channel = ipv6Evt->channel;

            event.type = U_SHORT_RANGE_EDM_STREAM_EVENT_IP;
            event.ip.type = U_SHORT_RANGE_EVENT_CONNECTED;
            event.ip.conData.type = U_SHORT_RANGE_CONNECTION_IPv6;
            event.ip.conData.ipv6 = ipv6Evt->connection;

#ifdef U_CFG_SHORT_RANGE_EDM_STREAM_DEBUG
            const char *protocolTxt = getProtocolText(protocol);
            uint16_t rPort = event.ip.conData.ipv6.remotePort;
            uint16_t lPort = event.ip.conData.ipv6.localPort;
            uEdmChLogLine(LOG_CH_IP, "ch %d, IPv6 %s connected port %d -> %d",
                          event.ip.channel, protocolTxt, lPort, rPort);
#endif

            if (uPortEventQueueSend(gEdmStream.eventQueueHandle,
                                    &event, sizeof(uShortRangeEdmStreamEvent_t)) == 0) {
                success = true;
            } else {
                uPortLog("U_SHO_EDM_STREAM: Failed to enqueue message\n");
            }
        }
    }

    return success;
}

static bool enqueueEdmDisconnectEvent(uShortRangeEdmEvent_t *pEvent)
{
    bool success = false;

    uint8_t channel = pEvent->params.disconnectEvent.channel;
    uShortRangeEdmStreamConnections_t *pConnection = findConnection(channel);

    if (pConnection != NULL) {
        uShortRangeEdmStreamEvent_t event;
        switch (pConnection->type) {
            case U_SHORT_RANGE_CONNECTION_TYPE_BT:
                event.type = U_SHORT_RANGE_EDM_STREAM_EVENT_BT;
                event.bt.type = U_SHORT_RANGE_EVENT_DISCONNECTED;
                event.bt.channel = channel;
#ifdef U_CFG_SHORT_RANGE_EDM_STREAM_DEBUG
                uEdmChLogLine(LOG_CH_BT, "ch: %d, disconnect", channel);
#endif
                if (uPortEventQueueSend(gEdmStream.eventQueueHandle,
                                        &event, sizeof(uShortRangeEdmStreamEvent_t)) == 0) {
                    success = true;
                } else {
                    uPortLog("U_SHO_EDM_STREAM: Failed to enqueue message\n");
                }
                break;

            case U_SHORT_RANGE_CONNECTION_TYPE_MQTT:
                event.type = U_SHORT_RANGE_EDM_STREAM_EVENT_MQTT;
                event.mqtt.type = U_SHORT_RANGE_EVENT_DISCONNECTED;
                event.mqtt.channel = channel;
#ifdef U_CFG_SHORT_RANGE_EDM_STREAM_DEBUG
                uEdmChLogLine(LOG_CH_IP, "ch: %d, disconnect", channel);
#endif
                if (uPortEventQueueSend(gEdmStream.eventQueueHandle,
                                        &event, sizeof(uShortRangeEdmStreamEvent_t)) == 0) {
                    success = true;
                } else {
                    uPortLog("U_SHO_EDM_STREAM: Failed to enqueue message\n");
                }
                break;

            case U_SHORT_RANGE_CONNECTION_TYPE_IP:
                event.type = U_SHORT_RANGE_EDM_STREAM_EVENT_IP;
                event.ip.type = U_SHORT_RANGE_EVENT_DISCONNECTED;
                event.ip.channel = channel;
#ifdef U_CFG_SHORT_RANGE_EDM_STREAM_DEBUG
                uEdmChLogLine(LOG_CH_IP, "ch: %d, disconnect", channel);
#endif
                if (uPortEventQueueSend(gEdmStream.eventQueueHandle,
                                        &event, sizeof(uShortRangeEdmStreamEvent_t)) == 0) {
                    success = true;
                } else {
                    uPortLog("U_SHO_EDM_STREAM: Failed to enqueue message\n");
                }
                break;

            default:
                break;
        }
        pConnection->channel = -1;
        pConnection->type = U_SHORT_RANGE_CONNECTION_TYPE_INVALID;
    }

    return success;
}

static bool enqueueEdmDataEvent(uShortRangeEdmEvent_t *pEvent)
{
    bool success = false;

    uShortRangeEdmStreamEvent_t event;
    event.type = U_SHORT_RANGE_EDM_STREAM_EVENT_DATA;
    event.data.channel = pEvent->params.dataEvent.channel;
    event.data.pBufList = pEvent->params.dataEvent.pBufList;

    if (event.data.pBufList != NULL) {

#ifdef U_CFG_SHORT_RANGE_EDM_STREAM_DEBUG
# ifdef U_CFG_SHORT_RANGE_EDM_STREAM_DEBUG_DUMP_DATA
        uEdmChLogStart(LOG_CH_DATA, "RX (%d bytes): ", (event.data.pBufList)->totalLen);
        dumpPbufList(event.data.pBufList);
        uEdmChLogEnd("");
# else
        uEdmChLogLine(LOG_CH_DATA, "RX (%d bytes)", (event.data.pBufList)->totalLen);
# endif
#endif
    }
    if (uPortEventQueueSend(gEdmStream.eventQueueHandle,
                            &event, sizeof(uShortRangeEdmStreamEvent_t)) == 0) {
        success = true;
    } else {
        uPortLog("U_SHO_EDM_STREAM: Failed to enqueue message\n");
    }

    return success;
}

static void processEdmEvent(uShortRangeEdmEvent_t *pEvent)
{
    bool enqueued = false;

    switch (pEvent->type) {

        case U_SHORT_RANGE_EDM_EVENT_AT:
            enqueued = enqueueEdmAtEvent(pEvent);
            break;

        case U_SHORT_RANGE_EDM_EVENT_CONNECT_BT:
            enqueued = enqueueEdmConnectBtEvent(pEvent);
            break;

        case U_SHORT_RANGE_EDM_EVENT_DISCONNECT:
            enqueued = enqueueEdmDisconnectEvent(pEvent);
            break;

        case U_SHORT_RANGE_EDM_EVENT_DATA:
            enqueued = enqueueEdmDataEvent(pEvent);
            break;

        case U_SHORT_RANGE_EDM_EVENT_CONNECT_IPv4:
            enqueued = enqueueEdmConnectIpv4Event(pEvent);
            break;

        case U_SHORT_RANGE_EDM_EVENT_CONNECT_IPv6:
            enqueued = enqueueEdmConnectIpv6Event(pEvent);
            break;

        case U_SHORT_RANGE_EDM_EVENT_INVALID: /* Intentional fallthrough */
        case U_SHORT_RANGE_EDM_EVENT_STARTUP: /* Intentional fallthrough */
        default:
            /* Do nothing here - if msg was not enqueued the event will be processed */
            break;
    }

    if (!enqueued) {
        /* No event was enqueued to the event queue so we simply consume the event */
        processedEvent();
    }
}

static void uartCallback(int32_t uartHandle, uint32_t eventBitmask,
                         void *pParameters)
{
    (void)pParameters;
    if (gEdmStream.uartHandle == uartHandle &&
        eventBitmask == U_PORT_UART_EVENT_BITMASK_DATA_RECEIVED) {
        bool uartEmpty = false;
        // We don't want to read one character at the time from the uart driver since that will be
        // quite an overhead when pumping a lot of data. Instead we read into a buffer
        // and then comsume characters from that. But we might not consume all read characters
        // before an EDM-event is generated by the parser which makes the parser unavailable
        // and we have to leave this callback. When the parser later is available this
        // uart-event will be placed on the queue again so that we come back here.
        // We thus need a static buffer, and if there are unparsed characters left in it we move
        // them to the beginning of the buffer befor leaving (instead of using a ring buffer).
        U_PORT_MUTEX_LOCK(gMutex);
        while (!uartEmpty && uShortRangeEdmParserReady()) {
            // Loop until we couldn't read any more characters from uart
            // or EDM parser is unavailable
            static char buffer[128];
            static size_t charsInBuffer = 0;
            size_t consumed = 0;

            // Check if there are any existing characters in the buffer and parse them
            while (uShortRangeEdmParserReady() && (consumed < charsInBuffer)) {
                //lint -esym(727, buffer)
                uShortRangeEdmEvent_t *pEvent = NULL;
                // when there is no memory available in the pool to intake
                // the data, this call would return false.In such
                // cases hardware flow control will be triggered if
                // UART H/W Rx FIFO is full.
                if (uShortRangeEdmParse(buffer[consumed], &pEvent)) {
                    consumed++;
                }
                if (pEvent != NULL) {
                    processEdmEvent(pEvent);
                }
            }
            // Move unparsed data to beginning of buffer
            if ((consumed > 0) && (charsInBuffer - consumed) > 0) {
                memmove(buffer, buffer + consumed, charsInBuffer - consumed);
            }
            charsInBuffer -= consumed;

            // Read as much as possible from uart into rest of buffer
            if (charsInBuffer < sizeof buffer) {
                int32_t sizeOrError = uPortUartRead(gEdmStream.uartHandle, buffer + charsInBuffer,
                                                    sizeof buffer - charsInBuffer);
                if (sizeOrError > 0) {
                    charsInBuffer += sizeOrError;
                } else {
                    uartEmpty = true;
                }
            }
        }
        U_PORT_MUTEX_UNLOCK(gMutex);
    }
}

static void flushUart(int32_t uartHandle)
{
    int32_t length = uPortUartGetReceiveSize(uartHandle);

    if (length > 0) {
        char *pDummy = (char *)malloc(length);
        uPortUartRead(uartHandle, pDummy, length);
        free(pDummy);
    }
}

static int32_t uartWrite(const void *pData, size_t length)
{
    return uPortUartWrite(gEdmStream.uartHandle,
                          pData, length);
}

// Do an EDM send.  Returns the amount written, including
// EDM packet overhead.
static int32_t edmSend(const uShortRangeEdmStreamInstance_t *pEdmStream)
{
    char *pPacket;
    size_t written = 0;
    int32_t sizeOrError = (int32_t) U_ERROR_COMMON_NO_MEMORY;

    pPacket = (char *) malloc(U_SHORT_RANGE_EDM_STREAM_AT_COMMAND_LENGTH +
                              U_SHORT_RANGE_EDM_REQUEST_OVERHEAD);
    if (pPacket != NULL) {
        sizeOrError = uShortRangeEdmRequest(pEdmStream->pAtCommandBuffer,
                                            pEdmStream->atCommandCurrent,
                                            pPacket);
        if (sizeOrError > 0) {
#ifdef U_CFG_SHORT_RANGE_EDM_STREAM_DEBUG
            uEdmChLogStart(LOG_CH_AT_TX, "\"");
            dumpAtData(pEdmStream->pAtCommandBuffer, pEdmStream->atCommandCurrent);
            uEdmChLogEnd("\"");
#endif
            while (written < (uint32_t) sizeOrError) {
                written += uartWrite((void *) (pPacket + written),
                                     (uint32_t) sizeOrError - written);
            }
        }
        free(pPacket);
    }

    return sizeOrError;
}

// A transmit intercept function.
//lint -e{818} Suppress 'pContext' could be declared as const:
// need to follow function signature
static const char *pInterceptTx(uAtClientHandle_t atHandle,
                                const char **ppData,
                                size_t *pLength,
                                void *pContext)
{
    int32_t x = 0;

    (void) pContext;
    (void) atHandle;

    if ((*pLength != 0) || (ppData == NULL)) {
        if (ppData == NULL) {
            // We're being flushed, create and send EDM packet
            edmSend(&gEdmStream);
            // Reset buffer
            gEdmStream.atCommandCurrent = 0;
        } else {
            // Send any whole buffer's worths we have
            while ((*pLength + gEdmStream.atCommandCurrent > U_SHORT_RANGE_EDM_STREAM_AT_COMMAND_LENGTH) &&
                   (x >= 0)) {
                x = U_SHORT_RANGE_EDM_STREAM_AT_COMMAND_LENGTH - gEdmStream.atCommandCurrent;
                memcpy(gEdmStream.pAtCommandBuffer + gEdmStream.atCommandCurrent, *ppData, x);
                *pLength -= x;
                *ppData += x;
                gEdmStream.atCommandCurrent = U_SHORT_RANGE_EDM_STREAM_AT_COMMAND_LENGTH;
                // Send a chunk
                x = edmSend(&gEdmStream);
                if (x < 0) {
                    // Error recovery: tell the caller we've consumed the lot
                    *ppData += *pLength;
                    *pLength = 0;
                }
                gEdmStream.atCommandCurrent = 0;
            }
            // Copy in any partial buffer, will be sent when we are flushed
            memcpy(gEdmStream.pAtCommandBuffer + gEdmStream.atCommandCurrent, *ppData, *pLength);
            gEdmStream.atCommandCurrent += (int32_t) * pLength;
            // Tell the caller what we've consumed.
            *ppData += *pLength;
        }
    }

    // All data is handled here, this makes the AT client know
    // that there is nothing to send on to a UART or whatever
    *pLength = 0;

    return 0;
}

/* ----------------------------------------------------------------
 * PUBLIC FUNCTIONS
 * -------------------------------------------------------------- */

int32_t uShortRangeEdmStreamInit()
{
    uErrorCode_t errorCodeOrHandle = U_ERROR_COMMON_SUCCESS;

    if (gMutex == NULL) {
        errorCodeOrHandle = (uErrorCode_t)uPortMutexCreate(&gMutex);

        if (errorCodeOrHandle == U_ERROR_COMMON_SUCCESS) {
            errorCodeOrHandle = (uErrorCode_t)uShortRangeMemPoolInit();
        }
        gEdmStream.handle = -1;
    }

    uShortRangeEdmResetParser();

    return (int32_t) errorCodeOrHandle;
}

void uShortRangeEdmStreamDeinit()
{
    uShortRangeEdmResetParser();

    if (gMutex != NULL) {

        U_PORT_MUTEX_LOCK(gMutex);
        uShortRangeMemPoolDeInit();

        if (gEdmStream.eventQueueHandle >= 0) {
            uPortEventQueueClose(gEdmStream.eventQueueHandle);
        }
        gEdmStream.eventQueueHandle = -1;

        U_PORT_MUTEX_UNLOCK(gMutex);
        uPortMutexDelete(gMutex);
        gMutex = NULL;
    }
}

int32_t uShortRangeEdmStreamOpen(int32_t uartHandle)
{
    uErrorCode_t handleOrErrorCode = U_ERROR_COMMON_NOT_INITIALISED;

    if (gMutex != NULL) {

        U_PORT_MUTEX_LOCK(gMutex);
        handleOrErrorCode = U_ERROR_COMMON_INVALID_PARAMETER;

        if (uartHandle >= 0 && gEdmStream.handle == -1) {

            int32_t errorCode = uPortUartEventCallbackSet(uartHandle,
                                                          U_PORT_UART_EVENT_BITMASK_DATA_RECEIVED,
                                                          uartCallback, NULL,
                                                          U_EDM_STREAM_TASK_STACK_SIZE_BYTES,
                                                          U_EDM_STREAM_TASK_PRIORITY);

            if (errorCode == 0) {
                gEdmStream.pAtCommandBuffer = (char *)malloc(U_SHORT_RANGE_EDM_STREAM_AT_COMMAND_LENGTH);
                memset(gEdmStream.pAtCommandBuffer, 0, U_SHORT_RANGE_EDM_STREAM_AT_COMMAND_LENGTH);
                gEdmStream.pAtResponseBuffer = (char *)malloc(U_SHORT_RANGE_EDM_STREAM_AT_RESPONSE_LENGTH);
                memset(gEdmStream.pAtResponseBuffer, 0, U_SHORT_RANGE_EDM_STREAM_AT_RESPONSE_LENGTH);
                if (gEdmStream.pAtCommandBuffer == NULL ||
                    gEdmStream.pAtResponseBuffer == NULL) {
                    handleOrErrorCode = U_ERROR_COMMON_NO_MEMORY;
                    uPortUartEventCallbackRemove(uartHandle);
                } else {
                    gEdmStream.eventQueueHandle
                        = uPortEventQueueOpen(eventHandler, "eventEdmStream",
                                              sizeof(uShortRangeEdmStreamEvent_t),
                                              U_EDM_STREAM_TASK_STACK_SIZE_BYTES,
                                              U_EDM_STREAM_TASK_PRIORITY,
                                              U_EDM_STREAM_EVENT_QUEUE_SIZE);
                    if (gEdmStream.eventQueueHandle < 0) {
                        gEdmStream.eventQueueHandle = -1;
                    }

                    gEdmStream.handle = 0;
                    gEdmStream.uartHandle = uartHandle;
                    gEdmStream.atHandle = NULL;
                    gEdmStream.pAtCallback = NULL;
                    gEdmStream.pAtCallbackParam = NULL;
                    gEdmStream.pBtEventCallback = NULL;
                    gEdmStream.pBtEventCallbackParam = NULL;
                    gEdmStream.pBtDataCallback = NULL;
                    gEdmStream.pBtDataCallbackParam = NULL;
                    gEdmStream.pIpEventCallback = NULL;
                    gEdmStream.pIpEventCallbackParam = NULL;
                    gEdmStream.pIpDataCallback = NULL;
                    gEdmStream.pIpDataCallbackParam = NULL;
                    gEdmStream.pMqttEventCallback = NULL;
                    gEdmStream.pMqttEventCallbackParam = NULL;
                    gEdmStream.pMqttDataCallback = NULL;
                    gEdmStream.pMqttDataCallbackParam = NULL;
                    gEdmStream.atCommandCurrent = 0;

                    for (uint32_t i = 0; i < U_SHORT_RANGE_EDM_STREAM_MAX_CONNECTIONS; i++) {
                        gEdmStream.connections[i].channel = -1;
                        gEdmStream.connections[i].type = U_SHORT_RANGE_CONNECTION_TYPE_INVALID;
                    }

                    handleOrErrorCode = (uErrorCode_t)gEdmStream.handle;
                    flushUart(uartHandle);
                }
            }
        }
        uShortRangeEdmResetParser();
        U_PORT_MUTEX_UNLOCK(gMutex);
    }

    return (int32_t) handleOrErrorCode;
}

void uShortRangeEdmStreamClose(int32_t handle)
{
    if (gMutex != NULL) {

        uPortMutexLock(gMutex);

        if ((handle != -1) && (handle == gEdmStream.handle)) {
            gEdmStream.handle = -1;
            if (gEdmStream.uartHandle >= 0) {
                uPortUartEventCallbackRemove(gEdmStream.uartHandle);
            }
            gEdmStream.uartHandle = -1;
            if (gEdmStream.eventQueueHandle >= 0) {
                // Not so pretty workaround:
                // Temporarily release the lock to prevent potential deadlock.
                // This can happen if an URC is received at the same time EDM is closing down.
                // URC will then try to lock gMutex while uPortEventQueueClose will try to take
                // the queue lock for eventQueueHandle now held by URC handler.
                uPortMutexUnlock(gMutex);
                uPortEventQueueClose(gEdmStream.eventQueueHandle);
                uPortMutexLock(gMutex);
            }
            gEdmStream.eventQueueHandle = -1;
            if (gEdmStream.atHandle != NULL) {
                uAtClientStreamInterceptTx(gEdmStream.atHandle, NULL, NULL);
            }
            gEdmStream.atHandle = NULL;
            gEdmStream.pAtCallback = NULL;
            gEdmStream.pAtCallbackParam = NULL;
            gEdmStream.pBtEventCallback = NULL;
            gEdmStream.pBtEventCallbackParam = NULL;
            gEdmStream.pBtDataCallback = NULL;
            gEdmStream.pBtDataCallbackParam = NULL;
            gEdmStream.pIpEventCallback = NULL;
            gEdmStream.pIpEventCallbackParam = NULL;
            gEdmStream.pIpDataCallback = NULL;
            gEdmStream.pIpDataCallbackParam = NULL;
            gEdmStream.pMqttEventCallback = NULL;
            gEdmStream.pMqttEventCallbackParam = NULL;
            gEdmStream.pMqttDataCallback = NULL;
            gEdmStream.pMqttDataCallbackParam = NULL;
            free(gEdmStream.pAtCommandBuffer);
            gEdmStream.pAtCommandBuffer = NULL;
            free(gEdmStream.pAtResponseBuffer);
            gEdmStream.pAtResponseBuffer = NULL;
            for (uint32_t i = 0; i < U_SHORT_RANGE_EDM_STREAM_MAX_CONNECTIONS; i++) {
                gEdmStream.connections[i].channel = -1;
                gEdmStream.connections[i].type = U_SHORT_RANGE_CONNECTION_TYPE_INVALID;
            }
        }

        uShortRangeEdmResetParser();
        uPortMutexUnlock(gMutex);
    }
}

//lint -esym(593, pParam) Suppress pParam not being freed here
int32_t uShortRangeEdmStreamAtCallbackSet(int32_t handle,
                                          uEdmAtEventCallback_t pFunction,
                                          void *pParam)
{
    uErrorCode_t errorCode = U_ERROR_COMMON_NOT_INITIALISED;

    if (gMutex != NULL) {

        U_PORT_MUTEX_LOCK(gMutex);

        errorCode = U_ERROR_COMMON_INVALID_PARAMETER;
        if ((handle == gEdmStream.handle) && (pFunction != NULL)) {
            gEdmStream.pAtCallback = pFunction;
            gEdmStream.pAtCallbackParam = pParam;
            errorCode = U_ERROR_COMMON_SUCCESS;
        }

        U_PORT_MUTEX_UNLOCK(gMutex);
    }

    return (int32_t)errorCode;
}

int32_t uShortRangeEdmStreamIpEventCallbackSet(int32_t handle,
                                               uEdmIpConnectionStatusCallback_t pFunction,
                                               void *pParam)
{
    uErrorCode_t errorCode = U_ERROR_COMMON_NOT_INITIALISED;

    if (gMutex != NULL) {

        U_PORT_MUTEX_LOCK(gMutex);

        errorCode = U_ERROR_COMMON_INVALID_PARAMETER;
        if (handle == gEdmStream.handle) {
            if (pFunction != NULL && gEdmStream.pIpEventCallback == NULL) {
                gEdmStream.pIpEventCallback = pFunction;
                gEdmStream.pIpEventCallbackParam = pParam;
                errorCode = U_ERROR_COMMON_SUCCESS;
            } else if (pFunction == NULL) {
                gEdmStream.pIpEventCallback = NULL;
                gEdmStream.pIpEventCallbackParam = NULL;
                errorCode = U_ERROR_COMMON_SUCCESS;
            }
        }

        U_PORT_MUTEX_UNLOCK(gMutex);
    }

    return (int32_t)errorCode;
}

void uShortRangeEdmStreamIpEventCallbackRemove(int32_t handle)
{
    uShortRangeEdmStreamIpEventCallbackSet(handle,
                                           (uEdmIpConnectionStatusCallback_t)NULL,
                                           NULL);
}

int32_t uShortRangeEdmStreamMqttEventCallbackSet(int32_t handle,
                                                 uEdmIpConnectionStatusCallback_t pFunction,
                                                 void *pParam)
{
    uErrorCode_t errorCode = U_ERROR_COMMON_NOT_INITIALISED;

    if (gMutex != NULL) {

        U_PORT_MUTEX_LOCK(gMutex);

        errorCode = U_ERROR_COMMON_INVALID_PARAMETER;
        if (handle == gEdmStream.handle) {
            if (pFunction != NULL && gEdmStream.pMqttEventCallback == NULL) {
                gEdmStream.pMqttEventCallback = pFunction;
                gEdmStream.pMqttEventCallbackParam = pParam;
                errorCode = U_ERROR_COMMON_SUCCESS;
            } else if (pFunction == NULL) {
                gEdmStream.pMqttEventCallback = NULL;
                gEdmStream.pMqttEventCallbackParam = NULL;
                errorCode = U_ERROR_COMMON_SUCCESS;
            }
        }

        U_PORT_MUTEX_UNLOCK(gMutex);
    }

    return (int32_t)errorCode;
}

void uShortRangeEdmStreamMqttEventCallbackRemove(int32_t handle)
{
    uShortRangeEdmStreamMqttEventCallbackSet(handle,
                                             (uEdmIpConnectionStatusCallback_t)NULL,
                                             NULL);
}

//lint -esym(593, pParam) Suppress pParam not being freed here
int32_t uShortRangeEdmStreamBtEventCallbackSet(int32_t handle,
                                               uEdmBtConnectionStatusCallback_t pFunction,
                                               void *pParam)
{
    uErrorCode_t errorCode = U_ERROR_COMMON_NOT_INITIALISED;

    if (gMutex != NULL) {

        U_PORT_MUTEX_LOCK(gMutex);

        errorCode = U_ERROR_COMMON_INVALID_PARAMETER;
        if (handle == gEdmStream.handle) {
            if (pFunction != NULL && gEdmStream.pBtEventCallback == NULL) {
                gEdmStream.pBtEventCallback = pFunction;
                gEdmStream.pBtEventCallbackParam = pParam;
                errorCode = U_ERROR_COMMON_SUCCESS;
            } else if (pFunction == NULL) {
                gEdmStream.pBtEventCallback = NULL;
                gEdmStream.pBtEventCallbackParam = NULL;
                errorCode = U_ERROR_COMMON_SUCCESS;
            }

        }

        U_PORT_MUTEX_UNLOCK(gMutex);
    }

    return (int32_t)errorCode;
}

void uShortRangeEdmStreamBtEventCallbackRemove(int32_t handle)
{
    uShortRangeEdmStreamBtEventCallbackSet(handle,
                                           (uEdmBtConnectionStatusCallback_t)NULL,
                                           NULL);
}

int32_t uShortRangeEdmStreamDataEventCallbackSet(int32_t handle,
                                                 uShortRangeConnectionType_t type,
                                                 uEdmDataEventCallback_t pFunction,
                                                 void *pParam)
{
    uErrorCode_t errorCode = U_ERROR_COMMON_NOT_INITIALISED;

    if (gMutex != NULL) {

        U_PORT_MUTEX_LOCK(gMutex);

        errorCode = U_ERROR_COMMON_INVALID_PARAMETER;
        if (handle == gEdmStream.handle) {
            switch (type) {

                case U_SHORT_RANGE_CONNECTION_TYPE_BT:
                    if (pFunction != NULL && gEdmStream.pBtDataCallback == NULL) {
                        gEdmStream.pBtDataCallback = pFunction;
                        gEdmStream.pBtDataCallbackParam = pParam;
                        errorCode = U_ERROR_COMMON_SUCCESS;
                    } else if (pFunction == NULL) {
                        gEdmStream.pBtDataCallback = NULL;
                        gEdmStream.pBtDataCallbackParam = NULL;
                        errorCode = U_ERROR_COMMON_SUCCESS;
                    }
                    break;

                case U_SHORT_RANGE_CONNECTION_TYPE_IP:
                    if (pFunction != NULL && gEdmStream.pIpDataCallback == NULL) {
                        gEdmStream.pIpDataCallback = pFunction;
                        gEdmStream.pIpDataCallbackParam = pParam;
                        errorCode = U_ERROR_COMMON_SUCCESS;
                    } else if (pFunction == NULL) {
                        gEdmStream.pIpDataCallback = NULL;
                        gEdmStream.pIpDataCallbackParam = NULL;
                        errorCode = U_ERROR_COMMON_SUCCESS;
                    }
                    break;

                case U_SHORT_RANGE_CONNECTION_TYPE_MQTT:
                    if (pFunction != NULL && gEdmStream.pMqttDataCallback == NULL) {
                        gEdmStream.pMqttDataCallback = pFunction;
                        gEdmStream.pMqttDataCallbackParam = pParam;
                        errorCode = U_ERROR_COMMON_SUCCESS;
                    } else if (pFunction == NULL) {
                        gEdmStream.pMqttDataCallback = NULL;
                        gEdmStream.pMqttDataCallbackParam = NULL;
                        errorCode = U_ERROR_COMMON_SUCCESS;
                    }
                    break;

                default:
                    break;
            }
        }

        U_PORT_MUTEX_UNLOCK(gMutex);
    }

    return (int32_t)errorCode;
}

void uShortRangeEdmStreamDataEventCallbackRemove(int32_t handle,
                                                 uShortRangeConnectionType_t type)
{
    uShortRangeEdmStreamDataEventCallbackSet(handle,
                                             type,
                                             (uEdmDataEventCallback_t)NULL,
                                             NULL);
}

void uShortRangeEdmStreamSetAtHandle(int32_t handle, void *atHandle)
{
    if (handle == gEdmStream.handle) {
        uAtClientStreamInterceptTx(atHandle, pInterceptTx, NULL);
        gEdmStream.atHandle = atHandle;
    }
}

int32_t uShortRangeEdmStreamAtWrite(int32_t handle, const void *pBuffer,
                                    size_t sizeBytes)
{
    int32_t sizeOrErrorCode = (int32_t) U_ERROR_COMMON_NOT_INITIALISED;

    if (gMutex != NULL) {

        U_PORT_MUTEX_LOCK(gMutex);
        sizeOrErrorCode = (int32_t)U_ERROR_COMMON_INVALID_PARAMETER;
        if (gEdmStream.handle == handle && pBuffer != NULL && sizeBytes != 0) {
            sizeOrErrorCode = (int32_t)U_ERROR_COMMON_PLATFORM;

            int32_t result;
            uint32_t sent = 0;

            do {
                result = uartWrite(pBuffer, sizeBytes);
                if (result > 0) {
                    sent += result;
                }
            } while (result > 0 && sent < sizeBytes);

            if (sent > 0) {
                sizeOrErrorCode = (int32_t)sent;
            }
        }

        U_PORT_MUTEX_UNLOCK(gMutex);
    }

    return sizeOrErrorCode;
}

int32_t uShortRangeEdmStreamAtRead(int32_t handle, void *pBuffer,
                                   size_t sizeBytes)
{
    int32_t sizeOrErrorCode = (int32_t)U_ERROR_COMMON_NOT_INITIALISED;

    if (gMutex != NULL) {

        U_PORT_MUTEX_LOCK(gMutex);
        sizeOrErrorCode = (int32_t)U_ERROR_COMMON_INVALID_PARAMETER;
        if (gEdmStream.handle == handle && pBuffer != NULL && sizeBytes != 0) {
            sizeOrErrorCode = (int32_t)(gEdmStream.atResponseLength - gEdmStream.atResponseRead);
            if (sizeOrErrorCode > 0) {
                if (sizeBytes < (uint32_t)sizeOrErrorCode) {
                    sizeOrErrorCode = (int32_t)sizeBytes;
                }
                memcpy(pBuffer, gEdmStream.pAtResponseBuffer + gEdmStream.atResponseRead, sizeOrErrorCode);
                gEdmStream.atResponseRead += sizeOrErrorCode;

                if (gEdmStream.atResponseRead >= gEdmStream.atResponseLength) {
                    gEdmStream.atResponseLength = 0;
                    gEdmStream.atResponseRead = 0;
                    uEdmChLogLine(LOG_CH_AT_RX, "processed");
                    processedEvent();
                }
            }
        }

        U_PORT_MUTEX_UNLOCK(gMutex);
    }

    return sizeOrErrorCode;
}

int32_t uShortRangeEdmStreamWrite(int32_t handle, int32_t channel,
                                  const void *pBuffer, size_t sizeBytes,
                                  uint32_t timeoutMs)
{
    int32_t sizeOrErrorCode = (int32_t)U_ERROR_COMMON_NOT_INITIALISED;

    if (gMutex != NULL) {
        U_PORT_MUTEX_LOCK(gMutex);
        sizeOrErrorCode = (int32_t)U_ERROR_COMMON_INVALID_PARAMETER;
        if (gEdmStream.handle == handle && channel >= 0 &&
            pBuffer != NULL && sizeBytes != 0) {
            uShortRangeEdmStreamConnections_t *pConnection = findConnection(channel);
            if (pConnection != NULL) {
                int32_t sent;
                int32_t send;
                char head[U_SHORT_RANGE_EDM_DATA_HEAD_SIZE];
                char tail[U_SHORT_RANGE_EDM_TAIL_SIZE];
                sizeOrErrorCode = 0;
                int64_t startTime = uPortGetTickTimeMs();
                int64_t endTime;

                do {
                    send = ((int32_t)sizeBytes - sizeOrErrorCode);
                    if (pConnection->type == U_SHORT_RANGE_CONNECTION_TYPE_BT) {
                        if (((int32_t)sizeBytes - sizeOrErrorCode) > pConnection->bt.frameSize) {
                            send = pConnection->bt.frameSize;
                        }
                    }

#ifdef U_CFG_SHORT_RANGE_EDM_STREAM_DEBUG
# ifdef U_CFG_SHORT_RANGE_EDM_STREAM_DEBUG_DUMP_DATA
                    uEdmChLogStart(LOG_CH_DATA, "TX (%d bytes): ", send);
                    dumpHexData(((const char *)pBuffer + sizeOrErrorCode), send);
                    uEdmChLogEnd("");
# else
                    uEdmChLogLine(LOG_CH_DATA, "TX (%d bytes)", send);
# endif
#endif

                    (void)uShortRangeEdmZeroCopyHeadData((uint8_t)channel, send, (char *)&head[0]);
                    sent = uartWrite((void *)&head[0], U_SHORT_RANGE_EDM_DATA_HEAD_SIZE);
                    sent += uartWrite((const void *)((const char *)pBuffer + sizeOrErrorCode), send);
                    (void)uShortRangeEdmZeroCopyTail((char *)&tail[0]);
                    sent += uartWrite((void *)&tail[0], U_SHORT_RANGE_EDM_TAIL_SIZE);

                    if (sent != (send + U_SHORT_RANGE_EDM_DATA_HEAD_SIZE + U_SHORT_RANGE_EDM_TAIL_SIZE)) {
                        sizeOrErrorCode = (int32_t)U_ERROR_COMMON_DEVICE_ERROR;
                        break;
                    } else {
                        sizeOrErrorCode += send;
                    }
                    endTime = uPortGetTickTimeMs();
                } while (((int32_t)sizeBytes > sizeOrErrorCode) &&
                         (endTime - startTime < timeoutMs));
            }
        }
        U_PORT_MUTEX_UNLOCK(gMutex);
    }

    return sizeOrErrorCode;
}

int32_t uShortRangeEdmStreamAtEventSend(int32_t handle, uint32_t eventBitMap)
{
    int32_t errorCode = (int32_t) U_ERROR_COMMON_NOT_INITIALISED;

    if (gMutex != NULL) {

        U_PORT_MUTEX_LOCK(gMutex);

        errorCode = (int32_t) U_ERROR_COMMON_INVALID_PARAMETER;
        if ((handle == 0) &&
            (gEdmStream.eventQueueHandle >= 0) &&
            // The only event we support right now
            (eventBitMap == U_PORT_UART_EVENT_BITMASK_DATA_RECEIVED)) {
            uShortRangeEdmStreamEvent_t event;
            event.type = U_SHORT_RANGE_EDM_STREAM_EVENT_AT;
            errorCode = uPortEventQueueSend(gEdmStream.eventQueueHandle,
                                            &event, sizeof(uShortRangeEdmStreamEvent_t));
            if (errorCode != 0) {
                uPortLog("U_SHO_EDM_STREAM: Failed to enqueue message\n");
            }
        }

        U_PORT_MUTEX_UNLOCK(gMutex);
    }

    return errorCode;
}

bool uShortRangeEdmStreamAtEventIsCallback(int32_t handle)
{
    bool isEventCallback = false;

    if (gMutex != NULL) {

        U_PORT_MUTEX_LOCK(gMutex);

        if ((handle == gEdmStream.handle) &&
            (gEdmStream.eventQueueHandle >= 0)) {
            isEventCallback = uPortEventQueueIsTask(gEdmStream.eventQueueHandle);
        }

        U_PORT_MUTEX_UNLOCK(gMutex);
    }

    return isEventCallback;
}

void uShortRangeEdmStreamAtCallbackRemove(int32_t handle)
{
    if (gMutex != NULL) {

        U_PORT_MUTEX_LOCK(gMutex);

        if (handle == gEdmStream.handle) {
            gEdmStream.pAtCallback = NULL;
        }

        U_PORT_MUTEX_UNLOCK(gMutex);
    }
}


int32_t uPortShortRangeEdmStremAtEventStackMinFree(int32_t handle)
{
    int32_t sizeOrErrorCode = (int32_t) U_ERROR_COMMON_NOT_INITIALISED;

    if (gMutex != NULL) {

        U_PORT_MUTEX_LOCK(gMutex);

        sizeOrErrorCode = (int32_t) U_ERROR_COMMON_INVALID_PARAMETER;
        if ((handle == gEdmStream.handle) &&
            (gEdmStream.eventQueueHandle >= 0)) {
            sizeOrErrorCode = uPortEventQueueStackMinFree(gEdmStream.eventQueueHandle);
        }

        U_PORT_MUTEX_UNLOCK(gMutex);
    }

    return sizeOrErrorCode;
}

int32_t uShortRangeEdmStreamAtGetReceiveSize(int32_t handle)
{
    int32_t sizeOrErrorCode = (int32_t)U_ERROR_COMMON_NOT_INITIALISED;

    if (gMutex != NULL) {

        U_PORT_MUTEX_LOCK(gMutex);

        sizeOrErrorCode = (int32_t)U_ERROR_COMMON_INVALID_PARAMETER;
        if (handle == gEdmStream.handle) {
            sizeOrErrorCode = gEdmStream.atResponseLength - gEdmStream.atResponseRead;
        }

        U_PORT_MUTEX_UNLOCK(gMutex);
    }

    return sizeOrErrorCode;
}

// End of file<|MERGE_RESOLUTION|>--- conflicted
+++ resolved
@@ -374,16 +374,9 @@
         // otherwise this may result in a deadlock
         uPortMutexUnlock(gMutex);
         //lint -e(1773) Suppress "attempt to cast away const"
-<<<<<<< HEAD
-        //lint -esym(613, pDataCallback) Suppress possible use of NULL pointer - come on Lint...
         pDataCallback(edmStreamHandle, pDataEvent->channel, pDataEvent->pBufList,
                       (void *)pCallbackParam);
-        U_PORT_MUTEX_LOCK(gMutex);
-=======
-        pDataCallback(edmStreamHandle, pDataEvent->channel, pDataEvent->length,
-                      pDataEvent->pData, (void *)pCallbackParam);
         uPortMutexLock(gMutex);
->>>>>>> 1963102b
     }
 
     uEdmChLogLine(LOG_CH_DATA, "processed");
